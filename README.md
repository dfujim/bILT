--- conflicted
+++ resolved
@@ -18,24 +18,15 @@
 Object constructor
 
 ```python
-<<<<<<< HEAD
-ilt(x, y=None, yerr=None, fn=None)
-=======
 ilt(x, y=None, yerr=None, fn=None, lamb=None, nproc=1)
->>>>>>> 615a4fc7
     """
         x:          array of time steps in data to fit
         y:          array of data points f(t) needing to fit
         yerr:       array of errors
-<<<<<<< HEAD
-        fn:         function handle with signature f(x, w)
-
-=======
         fn:         function handle with signature f(x,w)
-        lamb:       array of transformed values corresponding to the 
+        lamb:       array of transformed values corresponding to the
                     probabilities in the output (ex: np.logspace(-5,5,500))
         nproc:      number of processors to use
->>>>>>> 615a4fc7
         If x is a string, read input from filename
     """
 ```
@@ -64,61 +55,6 @@
 
 Object public functions
 
-<<<<<<< HEAD
-```python
-draw(alpha_opt=None, fig=None)
-    """
-        Draw fit or range of fits.
-
-        alpha_opt:  if None draw:
-                        alpha v chi
-                        alpha v dchi/dalpha
-                        L-curve
-                    else draw:
-                        data & fit
-                        distribution
-        fig:    optional figure handle for redrawing when alpha_opt != None
-
-        returns: (p, fity, chi2)
-
-            p:      array of unnormalized weights
-            fity:   array of final fit function points
-            chi2:   chisquared value of fit
-    """
-
-fit(alpha, z, maxiter=None)
-    """
-        Run the non-negative least squares algorithm for a single value of
-        alpha (the regularization parameter) or an array of alphas
-
-        alpha:      Tikhonov regularization parameter (may be list or number)
-        z:          array of transformed values corresponding to the
-                    probabilities in the output (ex: np.logspace(-5, 5, 500))
-        maxiter:    max number of iterations in solver
-
-        returns: (p, fity, chi2)
-
-            p:      array of unnormalized weights
-            fity:   array of final fit function points
-            chi2:   chisquared value of fit
-    """    
-
-read(filename)
-    """
-        Read yaml file and set properties
-
-        filename:       name of file to write to
-    """
-
-write(filename, **notes)
-    """
-        Write to yaml file
-
-        filename:       name of file to write to
-        notes:          additional fields to write
-    """
-```
-=======
 | Function | Description |
 | --- | --- |
 | [`draw(self, alpha=None, fig=None)`](https://github.com/dfujim/bILT/blob/dad3e1153fa5e20599526abb326b761811fed477/src/ilt.py#L110) | Draw fit or range of fits |
@@ -144,7 +80,6 @@
 | [`get_weights(self, alpha)`](https://github.com/dfujim/bILT/blob/dad3e1153fa5e20599526abb326b761811fed477/src/ilt.py#L601) | Calculate and return the distribution of weights for a particular value of alpha |
 | [`read(self,filename)`](https://github.com/dfujim/bILT/blob/dad3e1153fa5e20599526abb326b761811fed477/src/ilt.py#L614) | Read yaml file and set properties |
 | [`write(self, filename, **notes)`](https://github.com/dfujim/bILT/blob/dad3e1153fa5e20599526abb326b761811fed477/src/ilt.py#L637) | Write to yaml file |
->>>>>>> 615a4fc7
 
 ### bILT.bILT
 
@@ -245,9 +180,10 @@
 
 ```python
 from bILT import bILT
+import bdata as bd
 
 # setup
-trans = bILT(40214, 2009)
+trans = bILT(bd.bdata(40214, 2009))
 
 # select a range of alphas to test
 alpha = np.logspace(2, 8, 100)
